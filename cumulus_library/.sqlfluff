[sqlfluff]
templater = jinja
dialect = athena
sql_file_exts = .sql,.sql.jinja
# this rule overfires on athena nested arrays
exclude_rules=references.from,structure.column_order,aliasing.unused
max_line_length = 88

[sqlfluff:indentation]
template_blocks_indent = false

[sqlfluff:rules:layout.long_lines]
ignore_comment_lines = true

[sqlfluff:rules:capitalisation.keywords]
capitalisation_policy = upper

[sqlfluff:templater:jinja:context]
code_systems = ["http://snomed.info/sct", "http://hl7.org/fhir/sid/icd-10-cm"]
col_type_list = ["a string","b string"]
cc_columns = [{"name": "baz", "is_array": True}, {"name": "foobar", "is_array": False}]
cc_column = 'code'
<<<<<<< HEAD
column_name = 'bar'
conditions = ["1 > 0", "1 < 2"]
=======
>>>>>>> b1e7cb04
dataset = [["foo","foo"],["bar","bar"]]
ext_systems = ["omb", "text"]
field = 'column_name'
fhir_extension = fhir_extension
id = 'id'
<<<<<<< HEAD
medication_datasources = {"by_contained_ref" : True, "by_external_ref" : True}
=======
>>>>>>> b1e7cb04
prefix = Test
schema_name = test_schema
source_table = source_table
source_id = source_id
table_cols = ["a","b"]
table_name = test_table
target_col_prefix = prefix
target_table = target_table
unnests = [{"source col": "g", "table_alias": "i", "row_alias":"j"}, {"source col": "k", "table_alias": "l", "row_alias":"m"},]
view_cols = ["c","d"]
view_name = test_view
view_or_table_name = test_view_or_table
view_or_table = TABLE<|MERGE_RESOLUTION|>--- conflicted
+++ resolved
@@ -20,20 +20,15 @@
 col_type_list = ["a string","b string"]
 cc_columns = [{"name": "baz", "is_array": True}, {"name": "foobar", "is_array": False}]
 cc_column = 'code'
-<<<<<<< HEAD
+
 column_name = 'bar'
 conditions = ["1 > 0", "1 < 2"]
-=======
->>>>>>> b1e7cb04
 dataset = [["foo","foo"],["bar","bar"]]
 ext_systems = ["omb", "text"]
 field = 'column_name'
 fhir_extension = fhir_extension
 id = 'id'
-<<<<<<< HEAD
 medication_datasources = {"by_contained_ref" : True, "by_external_ref" : True}
-=======
->>>>>>> b1e7cb04
 prefix = Test
 schema_name = test_schema
 source_table = source_table
